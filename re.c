/*
 *
 * Mini regex-module inspired by Rob Pike's regex code described in:
 *
 * http://www.cs.princeton.edu/courses/archive/spr09/cos333/beautiful.html
 *
 *
 *
 * Supports:
 * ---------
 *   '.'        Dot, matches any character
 *   '^'        Start anchor, matches beginning of string
 *   '$'        End anchor, matches end of string
 *   '*'        Asterisk, match zero or more (greedy)
 *   '+'        Plus, match one or more (greedy)
 *   '?'        Question, match zero or one (non-greedy)
 *   '[abc]'    Character class, match if one of {'a', 'b', 'c'}
 *   '[^abc]'   Inverted class, match if NOT one of {'a', 'b', 'c'}
 *   '[a-zA-Z]' Character ranges, the character set of the ranges { a-z | A-Z }
 *   '\s'       Whitespace, \t \f \r \n \v and spaces
 *   '\S'       Non-whitespace
 *   '\w'       Alphanumeric, [a-zA-Z0-9_]
 *   '\W'       Non-alphanumeric
 *   '\d'       Digits, [0-9]
 *   '\D'       Non-digits
 *   '\xXX'     Hex-encoded byte
 *   '|'        Branch Or, e.g. a|A, \w|\s
 *   '{n}'      Match n times
 *   '{n,}'     Match n or more times
 *   '{,m}'     Match m or less times
 *   '{n,m}'    Match n to m times

 * FIXME:
 *   '(...)'    Group
 *
 * TODO:
 *   multibyte support (mbtowc, esp. UTF-8. maybe hardcode UTF-8 without libc locale insanity)
 */


#include "re.h"
#include <stdio.h>
#include <string.h>
#include <ctype.h>
#ifdef _UNICODE
#  include <stdlib.h>
#  include <locale.h>
#endif

/* Definitions: */

#define MAX_CHAR_CLASS_LEN      40    /* Max length of character-class buffer in. */
#ifndef CPROVER
#define MAX_REGEXP_OBJECTS      30    /* Max number of regex symbols in expression. */
#else
#define MAX_REGEXP_OBJECTS      8    /* faster formal proofs */
#endif

#ifdef DEBUG
#define DEBUG_P(...) fprintf(stderr, __VA_ARGS__)
#else
#define DEBUG_P(...)
#endif

enum regex_type_e { UNUSED, DOT, BEGIN, END, QUESTIONMARK, STAR, PLUS, CHAR,
                    CHAR_CLASS, INV_CHAR_CLASS, DIGIT, NOT_DIGIT, ALPHA,
                    NOT_ALPHA, WHITESPACE, NOT_WHITESPACE, BRANCH, GROUP, GROUPEND,
                    TIMES, TIMES_N, TIMES_M, TIMES_NM };

typedef struct regex_t
{
  enum regex_type_e type;     /* CHAR, STAR, etc.                      */
  union
  {
    char  ch;            /*      the character itself             */
    char* ccl;           /*  OR  a pointer to characters in class */
    unsigned char  group_num;   /*  OR the number of group patterns. */
    unsigned char  group_start; /*  OR for GROUPEND, the start index of the group. */
    struct {
      unsigned short n;  /* match n times */
      unsigned short m;  /* match n to m times */
    };
  } u;
} regex_t;

/* Private function declarations: */
static int matchpattern(regex_t* pattern, const char* text, int* matchlength, int *num_patterns);
static int matchcharclass(char c, const char* str);
static int matchstar(regex_t p, regex_t* pattern, const char* text, int* matchlength);
static int matchplus(regex_t p, regex_t* pattern, const char* text, int* matchlength);
static int matchquestion(regex_t p, regex_t* pattern, const char* text, int* matchlength);
static int matchbranch(regex_t p, regex_t* pattern, const char* text, int* matchlength);
static int matchtimes(regex_t p, unsigned short n, const char* text, int* matchlength);
static int matchtimes_n(regex_t p, unsigned short n, const char* text, int* matchlength);
static int matchtimes_m(regex_t p, unsigned short m, const char* text, int* matchlength);
static int matchtimes_nm(regex_t p, unsigned short n, unsigned short m,
                         const char* text, int* matchlength);
static int matchgroup(regex_t* p, const char* text, int* matchlength);
static int matchone(regex_t p, char c);
static int matchdigit(char c);
static int matchalpha(char c);
static int matchwhitespace(char c);
static int matchmetachar(char c, const char* str);
static int matchrange(char c, const char* str);
static int matchdot(char c);
static int ismetachar(char c);
static int hex (char c);

/* Public functions: */
int re_match(const char* pattern, const char* text, int* matchlength)
{
  return re_matchp(re_compile(pattern), text, matchlength);
}

int re_matchp(re_t pattern, const char* text, int* matchlength)
{
  int num_patterns = 0;
  *matchlength = 0;
  if (pattern != 0)
  {
    if (pattern[0].type == BEGIN)
    {
      return ((matchpattern(&pattern[1], text, matchlength, &num_patterns)) ? 0 : -1);
    }
    else
    {
      int idx = -1;

      do
      {
        idx += 1;

        if (matchpattern(pattern, text, matchlength, &num_patterns))
        {
          // empty branch matches null (i.e. ok, but *matchlength == 0)
          if (*matchlength && text[0] == '\0')
            return -1;

          return idx;
        }

        //  Reset match length for the next starting point
	*matchlength = 0;

      }
      while (*text++ != '\0');
    }
  }
  return -1;
}

re_t re_compile(const char* pattern)
{
  /* The sizes of the three static arrays below substantiates the static RAM
     usage of this module.
     MAX_REGEXP_OBJECTS is the max number of symbols in the expression.
     MAX_CHAR_CLASS_LEN determines the size of the buffer for chars in all
       char-classes in the expression. */
  static regex_t re_compiled[MAX_REGEXP_OBJECTS];
  static char ccl_buf[MAX_CHAR_CLASS_LEN];
  int ccl_bufidx = 1;

  char c;     /* current char in pattern   */
  int i = 0;  /* index into pattern        */
  int j = 0;  /* index into re_compiled    */

  while (pattern[i] != '\0' && (j+1 < MAX_REGEXP_OBJECTS))
  {
    c = pattern[i];

    switch (c)
    {
      /* Meta-characters: */
      case '^': {    re_compiled[j].type = BEGIN;           } break;
      case '$': {    re_compiled[j].type = END;             } break;
      case '.': {    re_compiled[j].type = DOT;             } break;
      case '|': {    re_compiled[j].type = BRANCH;          } break;
      case '*':
      {
        if (j > 0)
          re_compiled[j].type = STAR;
        else // nothing to repeat at position 0
          return 0;
      } break;
      case '+':
      {
        if (j > 0)
          re_compiled[j].type = PLUS;
        else // nothing to repeat at position 0
          return 0;
      } break;
      case '?':
      {
        if (j > 0)
          re_compiled[j].type = QUESTIONMARK;
        else // nothing to repeat at position 0
          return 0;
      } break;

      case '(':
      {
        char *p = strrchr(&pattern[i], ')');
        if (p && *(p - 1) != '\\')
        {
          re_compiled[j].type = GROUP;
          re_compiled[j].u.group_num = 0;
        }
        /* '(' without matching ')' */
        else
          return 0;
        break;
      }
      case ')':
      {
        int nestlevel = 0;
        int k = j;
        /* search back to next innermost groupstart */
        for (; k >= 0; k--)
        {
          if (k < j && re_compiled[k].type == GROUPEND)
            nestlevel++;
          else if (re_compiled[k].type == GROUP)
          {
            if (nestlevel == 0)
            {
              re_compiled[k].u.group_num = j - k - 1;
              re_compiled[j].type = GROUPEND;
              re_compiled[j].u.group_start = k; // index of group
              break;
            }
            nestlevel--;
          }
        }
        /* ')' without matching '(' */
        if (k < 0)
          return 0;
        break;
      }
      case '{':
      {
        unsigned short n, m;
        char *p = strchr (&pattern[i+1], '}');
        re_compiled[j].type = CHAR;
        re_compiled[j].u.ch = c;
        if (!p || j == 0) // those invalid quantifiers are compiled as is
        {                 // (in python and perl)
          re_compiled[j].type = CHAR;
          re_compiled[j].u.ch = c;
        }
        else if (2 != sscanf (&pattern[i], "{%hd,%hd}", &n, &m))
        {
          if (1 != sscanf (&pattern[i], "{%hd,}", &n) ||
              n == 0 || n > 32767)
          {
            if (1 != sscanf (&pattern[i], "{,%hd}", &m) ||
                *(p-1) == ',' || m == 0 || m > 32767)
            {
              if (1 == sscanf (&pattern[i], "{%hd}", &n) &&
                  n > 0 && n <= 32767)
              {
                re_compiled[j].type = TIMES;
                re_compiled[j].u.n = n;
              }
            }
            else
            {
              re_compiled[j].type = TIMES_M;
              re_compiled[j].u.m = m;
            }
          }
          else
          {
            re_compiled[j].type = TIMES_N;
            re_compiled[j].u.n = n;
          }
        }
        else
        {
          // m must be greater than n, and none of them may be 0 or negative.
          if (!(n == 0 || m == 0 || n > 32767 || m > 32767 || m <= n || *(p-1) == ','))
          {
            re_compiled[j].type = TIMES_NM;
            re_compiled[j].u.n = n;
            re_compiled[j].u.m = m;
          }
        }
        if (re_compiled[j].type != CHAR)
          i += (p - &pattern[i]);
        break;
      }
      /* Escaped character-classes (\s \S \w \W \d \D \*): */
      case '\\':
      {
        if (pattern[i+1] != '\0')
        {
          /* Skip the escape-char '\\' */
          i += 1;
          /* ... and check the next */
          switch (pattern[i])
          {
            /* Meta-characters: */
            case 'd': {    re_compiled[j].type = DIGIT;            } break;
            case 'D': {    re_compiled[j].type = NOT_DIGIT;        } break;
            case 'w': {    re_compiled[j].type = ALPHA;            } break;
            case 'W': {    re_compiled[j].type = NOT_ALPHA;        } break;
            case 's': {    re_compiled[j].type = WHITESPACE;       } break;
            case 'S': {    re_compiled[j].type = NOT_WHITESPACE;   } break;
            case 'x': {
              /* \xXX */
              re_compiled[j].type = CHAR;
              i++;
              int h = hex(pattern[i]);
              if (h == -1)
              {
                re_compiled[j].u.ch = '\\';
                re_compiled[j].type = CHAR;
                re_compiled[++j].u.ch = 'x';
                re_compiled[j].type = CHAR;
                re_compiled[++j].u.ch = pattern[i];
                re_compiled[j].type = CHAR;
                break;
              }
              re_compiled[j].u.ch = h << 4;
              h = hex(pattern[++i]);
              if (h != -1)
                re_compiled[j].u.ch += h;
              else
              {
                re_compiled[j].u.ch = '\\';
                re_compiled[j].type = CHAR;
                re_compiled[++j].u.ch = 'x';
                re_compiled[j].type = CHAR;
                re_compiled[++j].u.ch = pattern[i-1];
                re_compiled[j].type = CHAR;
                if (pattern[i])
                {
                  re_compiled[++j].u.ch = pattern[i];
                  re_compiled[j].type = CHAR;
                }
              }
            } break;

            /* Escaped character, e.g. '.', '$' or '\\' */
            default:
            {
              re_compiled[j].type = CHAR;
              re_compiled[j].u.ch = pattern[i];
            } break;
          }
        }
        /* '\\' as last char without previous \\ -> invalid regular expression. */
        else
          return 0;
      } break;

      /* Character class: */
      case '[':
      {
        /* Remember where the char-buffer starts. */
        int buf_begin = ccl_bufidx;

        /* Look-ahead to determine if negated */
        if (pattern[i+1] == '^')
        {
          re_compiled[j].type = INV_CHAR_CLASS;
          i += 1; /* Increment i to avoid including '^' in the char-buffer */
          if (pattern[i+1] == 0) /* incomplete pattern, missing non-zero char after '^' */
          {
            return 0;
          }
        }
        else
        {
          re_compiled[j].type = CHAR_CLASS;
        }

        /* Copy characters inside [..] to buffer */
        while (    (pattern[++i] != ']')
                && (pattern[i]   != '\0')) /* Missing ] */
        {
          if (pattern[i] == '\\')
          {
            if (ccl_bufidx >= MAX_CHAR_CLASS_LEN - 1)
            {
              //fputs("exceeded internal buffer!\n", stderr);
              return 0;
            }
            if (pattern[i+1] == 0) /* incomplete pattern, missing non-zero char after '\\' */
            {
              return 0;
            }
            ccl_buf[ccl_bufidx++] = pattern[i++];
          }
          else if (ccl_bufidx >= MAX_CHAR_CLASS_LEN)
          {
              //fputs("exceeded internal buffer!\n", stderr);
              return 0;
          }
          ccl_buf[ccl_bufidx++] = pattern[i];
        }
        if (ccl_bufidx >= MAX_CHAR_CLASS_LEN)
        {
            /* Catches cases such as [00000000000000000000000000000000000000][ */
            //fputs("exceeded internal buffer!\n", stderr);
            return 0;
        }
        /* Null-terminate string end */
        ccl_buf[ccl_bufidx++] = 0;
        re_compiled[j].u.ccl = &ccl_buf[buf_begin];
      } break;

      case '\0': // EOL (dead-code)
        return 0;

      /* Other characters: */
      default:
      {
        re_compiled[j].type = CHAR;
        // cbmc: arithmetic overflow on signed to unsigned type conversion in c
        re_compiled[j].u.ch = c;
      } break;
    }
    i += 1;
    j += 1;
  }
  /* 'UNUSED' is a sentinel used to indicate end-of-pattern */
  re_compiled[j].type = UNUSED;

  return (re_t) re_compiled;
}

void re_print(regex_t* pattern)
{
  const char *const types[] = { "UNUSED", "DOT", "BEGIN", "END", "QUESTIONMARK", "STAR", "PLUS", "CHAR", "CHAR_CLASS", "INV_CHAR_CLASS", "DIGIT", "NOT_DIGIT", "ALPHA", "NOT_ALPHA", "WHITESPACE", "NOT_WHITESPACE", "BRANCH", "GROUP", "GROUPEND", "TIMES", "TIMES_N", "TIMES_M", "TIMES_NM" };


  unsigned char i;
  unsigned char j;
  unsigned char group_end = 0;
  char c;

  if (!pattern)
    return;
  for (i = 0; i < MAX_REGEXP_OBJECTS; ++i)
  {
    if (pattern[i].type == UNUSED)
    {
      break;
    }

    //if (group_end && i == group_end)
    //  printf("      )\n");
    if (pattern[i].type <= TIMES_NM)
      printf("type: %s", types[pattern[i].type]);
    else
      printf("invalid type: %d", pattern[i].type);

    if (pattern[i].type == CHAR_CLASS || pattern[i].type == INV_CHAR_CLASS)
    {
      printf(" [");
      if (pattern[i].type == INV_CHAR_CLASS)
        printf("^");
      for (j = 0; j < MAX_CHAR_CLASS_LEN; ++j)
      {
        c = pattern[i].u.ccl[j];
        if ((c == '\0') || (c == ']'))
        {
          break;
        }
        printf("%c", c);
      }
      printf("]");
    }
    else if (pattern[i].type == CHAR)
    {
      printf(" '%c'", pattern[i].u.ch);
    }
    else if (pattern[i].type == TIMES)
    {
      printf("{%hu}", pattern[i].u.n);
    }
    else if (pattern[i].type == TIMES_N)
    {
      printf("{%hu,}", pattern[i].u.m);
    }
    else if (pattern[i].type == TIMES_M)
    {
      printf("{,%hu}", pattern[i].u.n);
    }
    else if (pattern[i].type == TIMES_NM)
    {
      printf("{%hu,%hu}", pattern[i].u.n, pattern[i].u.m);
    }
    else if (pattern[i].type == GROUP)
    {
      group_end = i + pattern[i].u.group_num;
      if (group_end >= MAX_REGEXP_OBJECTS)
        return;
      printf(" (");
    }
    else if (pattern[i].type == GROUPEND)
    {
      printf(" )");
    }
    printf("\n");
  }
}

static int hex (char c)
{
  if (c >= 'a' && c <= 'f')
    return c - 'a' + 10;
  else if (c >= 'A' && c <= 'F')
    return c - 'A' + 10;
  else if (c >= '0' && c <= '9')
    return c - '0';
  else
    return -1;
}

/* Private functions: */
static int matchdigit(char c)
{
  return isdigit((unsigned char)c);
}
static int matchalpha(char c)
{
  return isalpha((unsigned char)c);
}
static int matchwhitespace(char c)
{
  return isspace((unsigned char)c);
}
static int matchalphanum(char c)
{
  return ((c == '_') || matchalpha(c) || matchdigit(c));
}
static int matchrange(char c, const char* str)
{
  return (    (c != '-')
           && (str[0] != '\0')
           && (str[0] != '-')
           && (str[1] == '-')
           && (str[2] != '\0')
           && (    (c >= str[0])
                && (c <= str[2])));
}
static int matchdot(char c)
{
#if defined(RE_DOT_MATCHES_NEWLINE) && (RE_DOT_MATCHES_NEWLINE == 1)
  (void)c;
  return 1;
#else
  return c != '\n' && c != '\r';
#endif
}
static int ismetachar(char c)
{
  return ((c == 's') || (c == 'S') || (c == 'w') || (c == 'W') || (c == 'd') || (c == 'D'));
}

static int matchmetachar(char c, const char* str)
{
  switch (str[0])
  {
    case 'd': return  matchdigit(c);
    case 'D': return !matchdigit(c);
    case 'w': return  matchalphanum(c);
    case 'W': return !matchalphanum(c);
    case 's': return  matchwhitespace(c);
    case 'S': return !matchwhitespace(c);
    default:  return (c == str[0]);
  }
}

static int matchcharclass(char c, const char* str)
{
  do
  {
    if (matchrange(c, str))
    {
      DEBUG_P("%c matches %s\n", c, str);
      return 1;
    }
    else if (str[0] == '\\')
    {
      /* Escape-char: increment str-ptr and match on next char */
      str += 1;
      if (matchmetachar(c, str))
      {
        return 1;
      }
      else if ((c == str[0]) && !ismetachar(c))
      {
        return 1;
      }
    }
    else if (c == str[0])
    {
      if (c == '-')
      {
        if ((str[-1] == '\0') || (str[1] == '\0'))
            return 1;
        // else continue
      }
      else
      {
        return 1;
      }
    }
  }
  while (*str++ != '\0');

  DEBUG_P("%c did not match prev. ccl\n", c);
  return 0;
}

static int matchone(regex_t p, char c)
{
  DEBUG_P("ONE %d matches %c?\n", p.type, c);
  switch (p.type)
  {
    case DOT:            return  matchdot(c);
    case CHAR_CLASS:     return  matchcharclass(c, (const char*)p.u.ccl);
    case INV_CHAR_CLASS: return !matchcharclass(c, (const char*)p.u.ccl);
    case DIGIT:          return  matchdigit(c);
    case NOT_DIGIT:      return !matchdigit(c);
    case ALPHA:          return  matchalphanum(c);
    case NOT_ALPHA:      return !matchalphanum(c);
    case WHITESPACE:     return  matchwhitespace(c);
    case NOT_WHITESPACE: return !matchwhitespace(c);
<<<<<<< HEAD
    case GROUPEND:       return  1;
=======
    case BEGIN:          return 0;
>>>>>>> 964b93a0
    default:             return  (p.u.ch == c);
  }
}

static int matchstar(regex_t p, regex_t* pattern, const char* text, int* matchlength)
{
  int num_patterns = 0;
  return matchplus(p, pattern, text, matchlength) ||
         matchpattern(pattern, text, matchlength, &num_patterns);
}

static int matchplus(regex_t p, regex_t* pattern, const char* text, int* matchlength)
{
  int num_patterns = 0;
  const char* prepoint = text;
  while ((text[0] != '\0') && matchone(p, *text))
  {
    DEBUG_P("+ matches %s\n", text);
    text++;
  }
  for (; text > prepoint; text--)
  {
    if (matchpattern(pattern, text, matchlength, &num_patterns))
    {
      *matchlength += text - prepoint;
      return 1;
    }
    DEBUG_P("+ pattern does not match %s\n", &text[1]);
  }
  DEBUG_P("+ pattern did not match %s\n", prepoint);
  return 0;
}

static int matchquestion(regex_t p, regex_t* pattern, const char* text, int* matchlength)
{
  int num_patterns = 0;
  if (p.type == UNUSED)
    return 1;
  if (matchpattern(pattern, text, matchlength, &num_patterns))
  {
#ifdef DEBUG
    re_print(pattern);
    DEBUG_P("? matched %s\n", text);
#endif
    return 1;
  }
  if (*text && matchone(p, *text++))
  {
    if (matchpattern(pattern, text, matchlength, &num_patterns))
    {
      (*matchlength)++;
#ifdef DEBUG
      re_print(pattern);
      DEBUG_P("? matched %s\n", text);
#endif
      return 1;
    }
  }
  return 0;
}

static int matchtimes(regex_t p, unsigned short n, const char* text, int* matchlength)
{
  unsigned short i = 0;
  int pre = *matchlength;
  /* Match the pattern n to m times */
  while (*text && matchone(p, *text++) && i < n)
  {
    (*matchlength)++;
    i++;
  }
  if (i == n)
    return 1;
  *matchlength = pre;
  return 0;
}

static int matchtimes_n(regex_t p, unsigned short n, const char* text, int* matchlength)
{
  unsigned short i = 0;
  int pre = *matchlength;
  /* Match the pattern n or more times */
  while (*text && matchone(p, *text++))
  {
    (*matchlength)++;
    i++;
  }
  if (i >= n)
    return 1;
  *matchlength = pre;
  return 0;
}

static int matchtimes_m(regex_t p, unsigned short m, const char* text, int* matchlength)
{
  unsigned short i = 0;
  /* Match the pattern max m times */
  while (*text && matchone(p, *text++) && i < m)
  {
    (*matchlength)++;
    i++;
  }
  return 1;
}

static int matchtimes_nm(regex_t p, unsigned short n, unsigned short m, const char* text, int* matchlength)
{
  unsigned short i = 0;
  int pre = *matchlength;
  /* Match the pattern n to m times */
  while (*text && matchone(p, *text++) && i < m)
  {
    (*matchlength)++;
    i++;
  }
  if (i >= n && i <= m)
    return 1;
  *matchlength = pre;
  return 0;
}

static int matchbranch(regex_t p, regex_t* pattern, const char* text, int* matchlength)
{
  int num_patterns = 0;
  const char* prepoint = text;
  if (p.type == UNUSED)
    return 1;
  /* Match the current p (previous) */
  if (*text && matchone(p, *text++))
  {
    (*matchlength)++;
    return 1;
  }
  if (pattern->type == UNUSED)
    // empty branch "0|" allows NULL text
    return 1;
  /* or the next branch */
  if (matchpattern(pattern, prepoint, matchlength, &num_patterns))
    return 1;
  return 0;
}

static int matchgroup(regex_t* p, const char* text, int* matchlength)
{
  int pre = *matchlength;
  int num_patterns = 0, length = pre;
  const regex_t* groupend = &p[p->u.group_num + 1];
  DEBUG_P("does GROUP (%u) match %s?\n", (unsigned)p->u.group_num, text);
  p++;
  while (p < groupend)
  {
    if (p->type == UNUSED) // only with invalid external compiles
      return 0;
    if (!matchpattern(p, text, &length, &num_patterns))
    {
      DEBUG_P("GROUP did not match %.*s (len %d, patterns %d)\n", length, text-*matchlength, *matchlength, num_patterns);
      *matchlength = pre;
      return 0;
    }
    DEBUG_P("GROUP did match %.*s (len %d, patterns %d)\n", length, text-*matchlength, *matchlength, num_patterns);
    text += length;
    p += num_patterns;
    *matchlength += length;
  }
  DEBUG_P("ENDGROUP did match %s (len %d, patterns %d)\n", text-*matchlength, *matchlength, num_patterns);
  return 1;
}

#ifdef RECURSIVE_RE

/* Recursive matching */
static int matchpattern(regex_t* pattern, const char* text, int *matchlength, int *num_patterns)
{
  int pre = *matchlength;
  if ((pattern[0].type == UNUSED) || (pattern[1].type == QUESTIONMARK))
  {
    return matchquestion(pattern[1], &pattern[2], text, matchlength);
  }
  else if (pattern[0].type == GROUPEND)
  {
    (*num_patterns)++;
    DEBUG_P("GROUPEND matches %s (len %d, patterns %d)\n", text-*matchlength, *matchlength, *num_patterns);
    return 1;
  }
  else if (pattern[1].type == STAR)
  {
    int i = (pattern[1].type == GROUPEND) ? pattern[1].u.group_start : 0;
    return matchstar(pattern[i], &pattern[2], text, matchlength);
  }
  else if (pattern[1].type == PLUS)
  {
    int i = (pattern[1].type == GROUPEND) ? pattern[1].u.group_start : 0;
    return matchplus(pattern[i], &pattern[2], text, matchlength);
  }
  else if (pattern[1].type == TIMES)
  {
    int i = (pattern[1].type == GROUPEND) ? pattern[1].u.group_start : 0;
    return matchtimes(pattern[i], pattern[1].u.n, text, matchlength);
  }
  else if (pattern[1].type == TIMES_N)
  {
    return matchtimes_n(pattern[0], pattern[1].u.n, text, matchlength);
  }
  else if (pattern[1].type == TIMES_M)
  {
    return matchtimes_m(pattern[0], pattern[1].u.m, text, matchlength);
  }
  else if (pattern[1].type == TIMES_NM)
  {
    int i = (pattern[1].type == GROUPEND) ? pattern[1].u.group_start : 0;
    return matchtimes_nm(pattern[i], pattern[1].u.n, pattern[1].u.m, text,
                         matchlength);
  }
  else if (pattern[1].type == BRANCH)
  {
    int i = (pattern[1].type == GROUPEND) ? pattern[1].u.group_start : 0;
    return matchbranch(pattern[i], &pattern[2], text, matchlength);
  }
  else if (pattern[0].type == GROUP)
  {
    *num_patterns = pattern[0].u.group_num + 1; // plus GROUPEND
    return matchgroup(&pattern[0], text, matchlength);
  }
  else if ((pattern[0].type == END) && pattern[1].type == UNUSED)
  {
    return text[0] == '\0';
  }
  else if ((text[0] != '\0') && matchone(*pattern, text[0]))
  {
    (*matchlength)++;
    (*num_patterns)++;
    return matchpattern(&pattern[1], text+1, matchlength, num_patterns);
  }
  else
  {
    *matchlength = pre;
    return 0;
  }
}

#else

/* Iterative matching */
static int matchpattern(regex_t* pattern, const char* text, int* matchlength, int *num_patterns)
{
  int pre = *matchlength;
  do
  {
    if ((pattern[0].type == UNUSED) || (pattern[1].type == QUESTIONMARK))
    {
      int i = (pattern[1].type == GROUPEND) ? pattern[1].u.group_start : 0;
      return matchquestion(pattern[i], &pattern[2], text, matchlength);
    }
    else if (pattern[1].type == STAR)
    {
      int i = (pattern[1].type == GROUPEND) ? pattern[1].u.group_start : 0;
      return matchstar(pattern[i], &pattern[2], text, matchlength);
    }
    else if (pattern[1].type == PLUS)
    {
      DEBUG_P("PLUS match %s?\n", text);
      int i = (pattern[1].type == GROUPEND) ? pattern[1].u.group_start : 0;
      return matchplus(pattern[i], &pattern[2], text, matchlength);
    }
    else if (pattern[1].type == TIMES)
    {
      int i = (pattern[1].type == GROUPEND) ? pattern[1].u.group_start : 0;
      return matchtimes(pattern[i], pattern[1].u.n, text, matchlength);
    }
    else if (pattern[1].type == TIMES_N)
    {
      return matchtimes_n(pattern[0], pattern[1].u.n, text, matchlength);
    }
    else if (pattern[1].type == TIMES_M)
    {
      return matchtimes_m(pattern[0], pattern[1].u.m, text, matchlength);
    }
    else if (pattern[1].type == TIMES_NM)
    {
      int i = (pattern[1].type == GROUPEND) ? pattern[1].u.group_start : 0;
      return matchtimes_nm(pattern[i], pattern[1].u.n, pattern[1].u.m, text,
                           matchlength);
    }
    else if (pattern[1].type == BRANCH)
    {
      int i = (pattern[1].type == GROUPEND) ? pattern[1].u.group_start : 0;
      return matchbranch(pattern[i], &pattern[2], text, matchlength);
    }
    else if (pattern[0].type == GROUPEND)
    {
      (*num_patterns)++;
      DEBUG_P("GROUPEND matches %.*s (len %d, patterns %d)\n", *matchlength, text-*matchlength, *matchlength, *num_patterns);
      return 1;
    }
    else if (pattern[0].type == GROUP)
    {
      *num_patterns = pattern[0].u.group_num + 1; // plus GROUPEND
      return matchgroup(&pattern[0], text, matchlength);
    }
    else if ((pattern[0].type == END) && pattern[1].type == UNUSED)
    {
      return (text[0] == '\0');
    }
    (*matchlength)++;
    (*num_patterns)++;
  }
  while ((text[0] != '\0') && matchone(*pattern++, *text++));

  *matchlength = pre;
  return 0;
}

#endif

#ifdef CPROVER
#define N 24

/* Formal verification with cbmc: */
/* cbmc -DCPROVER --64 --depth 200 --bounds-check --pointer-check --memory-leak-check --div-by-zero-check --signed-overflow-check --unsigned-overflow-check --pointer-overflow-check --conversion-check --undefined-shift-check --enum-range-check --pointer-primitive-check -trace re.c
 */

void verify_re_compile()
{
  /* test input - ten chars used as a regex-pattern input */
  char arr[N];
  /* make input symbolic, to search all paths through the code */
  /* i.e. the input is checked for all possible ten-char combinations */
  for (int i=0; i<sizeof(arr)-1; i++) {
    //arr[i] = nondet_char();
    assume(arr[i] > -127 && arr[i] < 128);
  }
  /* assume proper NULL termination */
  assume(arr[sizeof(arr) - 1] == 0);
  /* verify abscence of run-time errors - go! */
  re_compile(arr);
}

void verify_re_print()
{
  regex_t pattern[MAX_REGEXP_OBJECTS];
  for (unsigned char i=0; i<MAX_REGEXP_OBJECTS; i++) {
    //pattern[i].type = nondet_uchar();
    assume(pattern[i].type >= 0 && pattern[i].type <= 255);
    pattern[i].u.ccl = nondet_long();
  }
  re_print(&pattern);
}

void verify_re_match()
{
  int length;
  regex_t pattern[MAX_REGEXP_OBJECTS];
  char arr[N];

  for (unsigned char i=0; i<MAX_REGEXP_OBJECTS; i++) {
    //pattern[i].type = nondet_uchar();
    //pattern[i].u.ch = nondet_int();
    assume(pattern[i].type >= 0 && pattern[i].type <= 255);
    assume(pattern[i].u.ccl >= 0 && pattern[i].u.ccl <= ~1);
  }
  for (int i=0; i<sizeof(arr)-1; i++) {
    assume(arr[i] > -127 && arr[i] < 128);
  }
  /* assume proper NULL termination */
  assume(arr[sizeof(arr) - 1] == 0);

  re_match(&pattern, arr, &length);
}

int main(int argc, char* argv[])
{
  verify_re_compile();
  verify_re_print();
  verify_re_match();
  return 0;
}
#endif<|MERGE_RESOLUTION|>--- conflicted
+++ resolved
@@ -629,11 +629,8 @@
     case NOT_ALPHA:      return !matchalphanum(c);
     case WHITESPACE:     return  matchwhitespace(c);
     case NOT_WHITESPACE: return !matchwhitespace(c);
-<<<<<<< HEAD
     case GROUPEND:       return  1;
-=======
     case BEGIN:          return 0;
->>>>>>> 964b93a0
     default:             return  (p.u.ch == c);
   }
 }
