/*
 * Testing various regex-patterns
 */

#include <stdio.h>
#include <string.h>
#include <stdlib.h>
#ifdef _UNICODE
#  include <locale.h>
#endif
#include "re.h"

struct test_case {
  char *rx;
  char *text;
  int len;
};

void re_print(re_t);

/* "\\n" => "\n" */
char *cunquote (char* s, int l)
{
    int i;
    char *r = malloc (l + 1);
    for (i=0; i<l; i++)
    {
      if (*s == '\\' && i+1 < l)
      {
        if (*(s+1) == 'n')
          r[i] = '\n', s+=2, l--;
        else if (*(s+1) == 'r')
          r[i] = '\r', s+=2, l--;
        else if (*(s+1) == 't')
          r[i] = '\t', s+=2, l--;
        else
          r[i] = *s++;
      }
      else
      {
        r[i] = *s++;
      }
    }
    r[i] = '\0';
    return r;
}

struct test_case* read_tests (const char *fname, int *ntests)
{
    char s[80];
    FILE *f = fopen (fname, "rt");
    if (!f)
      return NULL;
    int size = 120;
    struct test_case* vec = calloc (size, sizeof(struct test_case));
    int i = 0;
    *ntests = 0;
    while (fgets(s, 80, f))
    {
        // regex until first tab
        char *p = strchr (s, '\t');
        int l;
        if (!p) // no tab, just an old exreg test
          continue;
        if (s[0] == '#') // outcommented
          continue;
        l = p - s;
        vec[i].rx = cunquote (s, l);
        // string from first tab
        char *str = strchr (p, '"');
        if (!str)
          return NULL;
        char *end = strchr (str+1, '"');
        if (!end)
          return NULL;
        l = end - str - 1;
        vec[i].text = cunquote (&str[1], l);

        vec[i].len = 0;
        sscanf(&end[1], "\t%d", &vec[i].len);

        i++;
        if (i >= size)
        {
            size *= 2;
            vec = realloc (vec, size * sizeof(struct test_case));
        }
    }
    *ntests = i;
    return vec;
}

void free_test_cases (struct test_case* test_case, int ntests)
{
    for (int i=0; i < ntests; i++)
    {
        free (test_case[i].rx);
        free (test_case[i].text);
    }
    free (test_case);
}

int do_test (struct test_case* test_case, int i, int ntests, int ok)
{
    char* text;
    char* pattern;
    int should_fail;
    int length;
    int correctlen;
<<<<<<< HEAD
    int nfailed = 0;

    pattern = test_case[i].rx;
    text = test_case[i].text;
    should_fail = ok == 0;
    correctlen = test_case[i].len;
=======
    size_t nvector_tests = sizeof(test_vector) / sizeof(*test_vector);
    size_t ntests = nvector_tests + 1;
    size_t nfailed = 0;
    size_t i;

    for (i = 0; i < nvector_tests; ++i)
    {
        pattern = test_vector[i][1];
        text = test_vector[i][2];
        should_fail = (test_vector[i][0] == NOK);
        correctlen = (int)(test_vector[i][3]);
>>>>>>> 964b93a0

    int m = re_match(pattern, text, &length);

    if (should_fail)
    {
        if (m != (-1))
        {
            printf("\n");
            re_print(re_compile(pattern));
            fprintf(stderr, "[%d/%d]: pattern '%s' matched '%s' unexpectedly, matched %i chars. \n", i+1, ntests, pattern, text, length);
            nfailed += 1;
        }
    }
    else
    {
        if (m == (-1))
        {
            printf("\n");
            re_print(re_compile(pattern));
            fprintf(stderr, "[%d/%d]: pattern '%s' didn't match '%s' as expected. \n", (i+1), ntests, pattern, text);
            nfailed += 1;
        }
        else if (length != correctlen)
        {
            printf("\n");
            re_print(re_compile(pattern));
            fprintf(stderr, "[%d/%d]: pattern '%s' matched '%i' chars of '%s'; expected '%i'. \n", (i+1), ntests, pattern, length, text, correctlen);
            nfailed += 1;
        }
    }
    return nfailed;
}

int main()
{
    int ntests, ntests_nok;
    int nfailed = 0;
    int i;

    printf("Testing hand-picked regex patterns\n");
    
    //setlocale(LC_CTYPE, "en_US.UTF-8");
    struct test_case* tests_ok = read_tests ("tests/ok.lst", &ntests);
    for (i = 0; i < ntests; ++i)
    {
        nfailed += do_test (tests_ok, i, ntests, 1);
    }
    free_test_cases (tests_ok, ntests);

    struct test_case* tests_nok = read_tests ("tests/nok.lst", &ntests_nok);
    for (i = 0; i < ntests_nok; ++i)
    {
        nfailed += do_test (tests_nok, i, ntests_nok, 0);
    }
    free_test_cases (tests_nok, ntests_nok);
    ntests += ntests_nok;

<<<<<<< HEAD
    printf(" %d/%d tests succeeded.\n", ntests - nfailed, ntests);
=======
    // regression test for unhandled BEGIN in the middle of an expression
    // we need to test text strings with all possible values for the second
    // byte because re.c was matching it against an uninitalized value, so
    // it could be anything
    pattern = "a^";
    for (i = 0; i < 255; i++) {
      char text_buf[] = { 'a', i, '\0' };
      int m = re_match(pattern, text_buf, &length);
      if (m != -1) {
        fprintf(stderr, "[%lu/%lu]: pattern '%s' matched '%s' unexpectedly", ntests, ntests, pattern, text_buf);
        nfailed += 1;
        break;
      }
    }

    // printf("\n");
    printf("%lu/%lu tests succeeded.\n", ntests - nfailed, ntests);
    printf("\n");
    printf("\n");
    printf("\n");
>>>>>>> 964b93a0

    return nfailed; /* 0 if all tests passed */
}<|MERGE_RESOLUTION|>--- conflicted
+++ resolved
@@ -107,26 +107,12 @@
     int should_fail;
     int length;
     int correctlen;
-<<<<<<< HEAD
     int nfailed = 0;
 
     pattern = test_case[i].rx;
     text = test_case[i].text;
     should_fail = ok == 0;
     correctlen = test_case[i].len;
-=======
-    size_t nvector_tests = sizeof(test_vector) / sizeof(*test_vector);
-    size_t ntests = nvector_tests + 1;
-    size_t nfailed = 0;
-    size_t i;
-
-    for (i = 0; i < nvector_tests; ++i)
-    {
-        pattern = test_vector[i][1];
-        text = test_vector[i][2];
-        should_fail = (test_vector[i][0] == NOK);
-        correctlen = (int)(test_vector[i][3]);
->>>>>>> 964b93a0
 
     int m = re_match(pattern, text, &length);
 
@@ -184,30 +170,23 @@
     free_test_cases (tests_nok, ntests_nok);
     ntests += ntests_nok;
 
-<<<<<<< HEAD
-    printf(" %d/%d tests succeeded.\n", ntests - nfailed, ntests);
-=======
     // regression test for unhandled BEGIN in the middle of an expression
     // we need to test text strings with all possible values for the second
     // byte because re.c was matching it against an uninitalized value, so
     // it could be anything
-    pattern = "a^";
+    int length;
+    const char* pattern = "a^";
     for (i = 0; i < 255; i++) {
       char text_buf[] = { 'a', i, '\0' };
       int m = re_match(pattern, text_buf, &length);
       if (m != -1) {
-        fprintf(stderr, "[%lu/%lu]: pattern '%s' matched '%s' unexpectedly", ntests, ntests, pattern, text_buf);
+        fprintf(stderr, "[%d/%d]: pattern '%s' matched '%s' unexpectedly", ntests, ntests, pattern, text_buf);
         nfailed += 1;
         break;
       }
     }
-
-    // printf("\n");
-    printf("%lu/%lu tests succeeded.\n", ntests - nfailed, ntests);
-    printf("\n");
-    printf("\n");
-    printf("\n");
->>>>>>> 964b93a0
+    ntests++;
+    printf(" %d/%d tests succeeded.\n", ntests - nfailed, ntests);
 
     return nfailed; /* 0 if all tests passed */
 }