--- conflicted
+++ resolved
@@ -17,19 +17,6 @@
 
 all: $(TEST_BINS) 
 
-<<<<<<< HEAD
-all:
-	@$(CC) $(CFLAGS) re.c tests/test1.c           -o tests/test1
-	@$(CC) $(CFLAGS) re.c tests/test2.c           -o tests/test2
-	@$(CC) $(CFLAGS) re.c tests/test_rand.c       -o tests/test_rand
-	@$(CC) $(CFLAGS) re.c tests/test_rand_neg.c   -o tests/test_rand_neg
-	@$(CC) $(CFLAGS) re.c tests/test_compile.c    -o tests/test_compile
-	@$(CC) $(CFLAGS) re.c tests/test_end_anchor.c -o tests/test_end_anchor
-
-clean:
-	@rm -f tests/test1 tests/test2 tests/test_rand tests/test_compile tests/test_end_anchor
-	@#@$(foreach test_bin,$(TEST_BINS), rm -f $(test_bin) ; )
-=======
 tests/test1: re.c tests/test1.c
 	@$(CC) -I. $(CFLAGS) re.c tests/test1.c         -o $@
 tests/test2: re.c tests/test2.c
@@ -43,7 +30,6 @@
 
 clean:
 	@rm -f $(TEST_BINS)
->>>>>>> 17de3dde
 	@rm -f a.out
 	@rm -f *.o
 
@@ -61,20 +47,10 @@
 	$(MAKE) test-pynok
 	@./tests/test_compile
 	@./tests/test2
-<<<<<<< HEAD
-	@echo
-	@echo
-	@echo
-	@echo
-	@./tests/test_end_anchor
-	@echo
-	@echo
-=======
 
 CBMC := cbmc
 
 # unwindset: loop max MAX_REGEXP_OBJECTS patterns
 # --enum-range-check not with cbmc 5.10 on ubuntu-latest
 verify:
-	$(CBMC) -DCPROVER --unwindset 8 --unwind 16 --depth 16 --bounds-check --pointer-check --memory-leak-check --div-by-zero-check --signed-overflow-check --unsigned-overflow-check --pointer-overflow-check --conversion-check --undefined-shift-check $(CBMC_ARGS) re.c
->>>>>>> 17de3dde
+	$(CBMC) -DCPROVER --unwindset 8 --unwind 16 --depth 16 --bounds-check --pointer-check --memory-leak-check --div-by-zero-check --signed-overflow-check --unsigned-overflow-check --pointer-overflow-check --conversion-check --undefined-shift-check $(CBMC_ARGS) re.c